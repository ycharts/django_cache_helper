<<<<<<< HEAD
=======
import logging
>>>>>>> 3da2eb9a
from datetime import datetime
from unittest.mock import patch

from django.core.cache import cache
from django.test import TestCase

from cache_helper.decorators import cached, cached_class_method, cached_instance_method
from cache_helper.exceptions import CacheHelperException, CacheKeyCreationError
from cache_helper.interfaces import CacheHelperCacheable

<<<<<<< HEAD
=======
DISABLE_LOGGING_BELOW = logging.ERROR
>>>>>>> 3da2eb9a
GLOBAL_COUNTER = 200


class Incrementer:
    class_counter = 500

    def __init__(self, instance_counter):
        self.instance_counter = instance_counter

    @cached_instance_method(60 * 60)
    def instance_increment_by(self, num):
        self.instance_counter += num
        return self.instance_counter

    @cached_instance_method(60 * 60)
    def instance_increment_by_with_kwargs(self, num, useless_kwarg=None):
        self.instance_counter += num
        return self.instance_counter

    @classmethod
    @cached_class_method(60 * 60)
    def class_increment_by(cls, num):
        cls.class_counter += num
        return cls.class_counter

    @classmethod
    @cached_class_method(60 * 60)
    def class_increment_by_with_kwargs(cls, num, useless_kwarg=None):
        cls.class_counter += num
        return cls.class_counter

    @staticmethod
    @cached(60 * 60)
    def get_datetime(useless_arg, useless_kwarg=None):
        return datetime.utcnow()

    @staticmethod
    @cached(60 * 60)
    def func_with_multiple_args_and_kwargs(
            arg_1, arg_2, kwarg_1=None, kwarg_2="a string"
    ):
        return datetime.utcnow()


class SubclassIncrementer(Incrementer):
    class_counter = 500

    def __init__(self, instance_counter):
        self.instance_counter = instance_counter
        super().__init__(instance_counter)

    @cached_instance_method(60 * 60)
    def instance_increment_by(self, num):
        self.instance_counter += num * 10
        return self.instance_counter

    @classmethod
    @cached_class_method(60 * 60)
    def class_increment_by(cls, num):
        cls.class_counter += num * 10
        return cls.class_counter

    @staticmethod
    @cached(60 * 60)
    def get_datetime(useless_arg, useless_kwarg=None):
        return datetime.utcnow()


class UnimplementedSubclassIncrementer(Incrementer):
    pass


class AnotherIncrementer:
    class_counter = 500

    def __init__(self, instance_counter):
        self.instance_counter = instance_counter

    @cached_instance_method(60 * 60)
    def instance_increment_by(self, num):
        self.instance_counter -= num
        return self.instance_counter

    @classmethod
    @cached_class_method(60 * 60)
    def class_increment_by(cls, num):
        cls.class_counter -= num
        return cls.class_counter

    @staticmethod
    @cached(60 * 60)
    def get_datetime(useless_arg, useless_kwarg=None):
        return datetime.utcnow()


class CacheableIfSumsAreEqual(CacheHelperCacheable):
    """
    The product of 2 numbers is not guaranteed to be equal if their sums are equal.
    This is a contrived example to test `get_cache_helper_key`
    """

    def __init__(self, x, y):
        self.x = x
        self.y = y

    def get_cache_helper_key(self):
        return "sum={}".format(self.x + self.y)

    @cached_instance_method(60 * 60)
    def get_product(self):
        return self.x * self.y


class CachedInstanceMethodTests(TestCase):

    def setUp(self):
        logging.disable(DISABLE_LOGGING_BELOW)
        super().setUp()

    def tearDown(self):
        super().tearDown()
        cache.clear()
        logging.disable(logging.NOTSET)

    def test_exception_during_cache_retrieval(self):
        incrementer = Incrementer(100)

        # Hasn't been computed before, so the function actually gets called
        self.assertEqual(incrementer.instance_increment_by(1), 101)
        self.assertEqual(incrementer.instance_increment_by(2), 103)

        with patch('django.core.cache.cache.get') as cache_get:
            cache_get.side_effect = Exception

            # Because there is an exception thrown when trying to retrieve the
            # cached value we call the underlying function which is at 103
            # thus it adds 1 to get to 104 and does not get the cache value of 101.
            self.assertEqual(incrementer.instance_increment_by(1), 104)

    def test_exception_during_cache_set(self):
        incrementer = Incrementer(100)

        # Hasn't been computed before, so the function actually gets called
        self.assertEqual(incrementer.instance_increment_by(1), 101)

        with patch('django.core.cache.cache.set') as cache_set:
            cache_set.side_effect = CacheHelperException

            # Because there is an exception raised when trying to set the
            # cache value, the next call will not be able to retrieve the cache
            # value of 103 and thus increments the value to 105.
            self.assertEqual(incrementer.instance_increment_by(2), 103)

        # Called twice to ensure caching is working after exception is raised.
        self.assertEqual(incrementer.instance_increment_by(2), 105)
        self.assertEqual(incrementer.instance_increment_by(2), 105)

    def test_cached_instance_method_basic(self):
        """
        Tests that calling a cached instance method with the same arguments uses the cached values.
        """
        incrementer = Incrementer(100)

        # Hasn't been computed before, so the function actually gets called
        self.assertEqual(incrementer.instance_increment_by(1), 101)
        self.assertEqual(incrementer.instance_increment_by(2), 103)

        # Stale results are retrieved from the cache instead of calling increment() again
        self.assertEqual(incrementer.instance_increment_by(1), 101)
        self.assertEqual(incrementer.instance_increment_by(2), 103)

    def test_cached_instance_method_with_two_instances_of_same_class(self):
        """
        Tests that two instances of the same class do not clash.
        """
        incrementer_1 = Incrementer(100)
        incrementer_2 = Incrementer(200)

        # Hasn't been computed before, so the function actually gets called
        self.assertEqual(incrementer_1.instance_increment_by(1), 101)
        self.assertEqual(incrementer_1.instance_increment_by(2), 103)

        # Same args, but different instance, so the function actually gets called
        self.assertEqual(incrementer_2.instance_increment_by(1), 201)
        self.assertEqual(incrementer_2.instance_increment_by(2), 203)

        # Stale results for both incrementers now
        self.assertEqual(incrementer_1.instance_increment_by(1), 101)
        self.assertEqual(incrementer_1.instance_increment_by(2), 103)
        self.assertEqual(incrementer_2.instance_increment_by(1), 201)
        self.assertEqual(incrementer_2.instance_increment_by(2), 203)

    def test_cached_instance_methods_with_same_name_subclass(self):
        """
        Tests that two instances, one of which is a subclass of the other, do not clash.
        """
        incrementer_1 = Incrementer(100)
        incrementer_2 = SubclassIncrementer(100)

        # Hasn't been computed before, so the function actually gets called
        self.assertEqual(incrementer_1.instance_increment_by(1), 101)
        self.assertEqual(incrementer_1.instance_increment_by(2), 103)

        # Different instance with same args hasn't been computed before
        self.assertEqual(incrementer_2.instance_increment_by(1), 110)
        self.assertEqual(incrementer_2.instance_increment_by(2), 130)

        # Stale results for both incrementers now
        self.assertEqual(incrementer_1.instance_increment_by(1), 101)
        self.assertEqual(incrementer_1.instance_increment_by(2), 103)
        self.assertEqual(incrementer_2.instance_increment_by(1), 110)
        self.assertEqual(incrementer_2.instance_increment_by(2), 130)

    def test_cached_instance_methods_with_same_name_unimplemented_subclass(self):
        """
        Tests that two instances, one of which is an unimplemented subclass of the other, do not clash.
        """
        incrementer_1 = Incrementer(100)
        incrementer_2 = UnimplementedSubclassIncrementer(100)

        # Hasn't been computed before, so the function actually gets called
        self.assertEqual(incrementer_1.instance_increment_by(1), 101)
        self.assertEqual(incrementer_1.instance_increment_by(2), 103)

        # Different instance with same args hasn't been computed before
        self.assertEqual(incrementer_2.instance_increment_by(2), 102)
        self.assertEqual(incrementer_2.instance_increment_by(1), 103)

        # Stale results for both incrementers now
        self.assertEqual(incrementer_1.instance_increment_by(1), 101)
        self.assertEqual(incrementer_1.instance_increment_by(2), 103)
        self.assertEqual(incrementer_2.instance_increment_by(2), 102)
        self.assertEqual(incrementer_2.instance_increment_by(1), 103)

    def test_cached_instance_method_with_same_name_different_class(self):
        """
        Tests that two instances of different classes with the same method name do not clash.
        """
        incrementer_1 = Incrementer(100)
        incrementer_2 = AnotherIncrementer(100)

        # Hasn't been computed before, so the function actually gets called
        self.assertEqual(incrementer_1.instance_increment_by(1), 101)
        self.assertEqual(incrementer_1.instance_increment_by(2), 103)

        # Different instance with same args hasn't been computed before
        self.assertEqual(incrementer_2.instance_increment_by(1), 99)
        self.assertEqual(incrementer_2.instance_increment_by(2), 97)

        # Stale results for both incrementers now
        self.assertEqual(incrementer_1.instance_increment_by(1), 101)
        self.assertEqual(incrementer_1.instance_increment_by(2), 103)
        self.assertEqual(incrementer_2.instance_increment_by(1), 99)
        self.assertEqual(incrementer_2.instance_increment_by(2), 97)

    def test_invalidate_instance_method(self):
        """
        Tests that invalidate works on an instance method
        """
        incrementer = Incrementer(100)

        # Hasn't been computed before, so the function actually gets called
        self.assertEqual(incrementer.instance_increment_by(1), 101)
        self.assertEqual(incrementer.instance_increment_by(2), 103)

        # Stale results are retrieved from the cache instead of calling increment() again
        self.assertEqual(incrementer.instance_increment_by(1), 101)
        self.assertEqual(incrementer.instance_increment_by(2), 103)

        # invalidate 1
        incrementer.instance_increment_by.invalidate(1)

        # 1 gets recomputed
        self.assertEqual(incrementer.instance_increment_by(1), 104)

        # but 2 is still stale
        self.assertEqual(incrementer.instance_increment_by(2), 103)

    def test_cache_key_consistency_mismatched_instance_args(self):
        incrementer = Incrementer(100)

        # 0 0 / 0 0
        inc_1 = incrementer.instance_increment_by_with_kwargs(1, datetime(2025, 4, 28))
        inc_2 = incrementer.instance_increment_by_with_kwargs(1, datetime(2025, 4, 28))
        self.assertEqual(inc_1, inc_2)

        # 0 0 / 0 1
        inc_1 = incrementer.instance_increment_by_with_kwargs(2, datetime(2025, 4, 28))
        inc_2 = incrementer.instance_increment_by_with_kwargs(2, useless_kwarg=datetime(2025, 4, 28))
        self.assertEqual(inc_1, inc_2)

        # 0 0 / 1 1
        inc_1 = incrementer.instance_increment_by_with_kwargs(3, datetime(2025, 4, 28))
        inc_2 = incrementer.instance_increment_by_with_kwargs(num=3, useless_kwarg=datetime(2025, 4, 28))
        self.assertEqual(inc_1, inc_2)

        # 0 1 / 0 1
        inc_1 = incrementer.instance_increment_by_with_kwargs(4, useless_kwarg=datetime(2025, 4, 28))
        inc_2 = incrementer.instance_increment_by_with_kwargs(4, useless_kwarg=datetime(2025, 4, 28))
        self.assertEqual(inc_1, inc_2)

        # 0 1 / 1 1
        inc_1 = incrementer.instance_increment_by_with_kwargs(5, useless_kwarg=datetime(2025, 4, 28))
        inc_2 = incrementer.instance_increment_by_with_kwargs(num=5, useless_kwarg=datetime(2025, 4, 28))
        self.assertEqual(inc_1, inc_2)

        # 1 1  / 1 1
        inc_1 = incrementer.instance_increment_by_with_kwargs(num=6, useless_kwarg=datetime(2025, 4, 28))
        inc_2 = incrementer.instance_increment_by_with_kwargs(num=6, useless_kwarg=datetime(2025, 4, 28))
        self.assertEqual(inc_1, inc_2)


class CachedClassMethodTests(TestCase):

    def setUp(self):
        logging.disable(DISABLE_LOGGING_BELOW)
        super().setUp()

    def tearDown(self):
        super().tearDown()

        Incrementer.class_counter = 500
        SubclassIncrementer.class_counter = 500
        UnimplementedSubclassIncrementer.class_counter = 500
        AnotherIncrementer.class_counter = 500

        cache.clear()
        logging.disable(logging.NOTSET)

    def test_exception_during_cache_retrieval(self):
        # Hasn't been computed before, so the function actually gets called
        self.assertEqual(Incrementer.class_increment_by(1), 501)
        self.assertEqual(Incrementer.class_increment_by(2), 503)

        with patch('django.core.cache.cache.get') as cache_get:
            cache_get.side_effect = Exception

            # Because there is an exception thrown when trying to retrieve the
            # cached value we call the underlying function which is at 503
            # thus it adds 1 to get to 504 and does not get the cache value of 501.
            self.assertEqual(Incrementer.class_increment_by(1), 504)

    def test_exception_during_cache_set(self):
        # Hasn't been computed before, so the function actually gets called
        self.assertEqual(Incrementer.class_increment_by(1), 501)

        with patch('django.core.cache.cache.set') as cache_set:
            cache_set.side_effect = CacheHelperException

            # Because there is an exception raised when trying to set the
            # cache value, the next call will not be able to retrieve the cache
            # value of 503 and thus increments the value to 505.
            self.assertEqual(Incrementer.class_increment_by(2), 503)

        # Called twice to ensure caching is working after exception is raised.
        self.assertEqual(Incrementer.class_increment_by(2), 505)
        self.assertEqual(Incrementer.class_increment_by(2), 505)

    def test_cached_class_method_basic(self):
        """
        Tests that calling a cached class method with the same arguments uses the cached values.
        """
        # Hasn't been computed before, so the function actually gets called
        self.assertEqual(Incrementer.class_increment_by(1), 501)
        self.assertEqual(Incrementer.class_increment_by(2), 503)

        # Stale results are retrieved from the cache instead of calling class_increment_by again
        self.assertEqual(Incrementer.class_increment_by(1), 501)
        self.assertEqual(Incrementer.class_increment_by(2), 503)

    def test_cached_class_method_from_instance_and_class(self):
        """
        Tests that it does not matter if you call the class method through an instance or the class itself.
        """
        incrementer_instance = Incrementer(100)

        # Hasn't been computed before, so the function actually gets called
        self.assertEqual(incrementer_instance.class_increment_by(1), 501)
        self.assertEqual(Incrementer.class_increment_by(2), 503)

        # Stale results are retrieved from the cache instead of calling class_increment_by again
        self.assertEqual(Incrementer.class_increment_by(1), 501)
        self.assertEqual(incrementer_instance.class_increment_by(2), 503)

    def test_cached_class_methods_with_same_name_subclass(self):
        """
        Tests that two instances, one of which is a subclass of the other, do not clash.
        """
        # Hasn't been computed before, so the function actually gets called
        self.assertEqual(Incrementer.class_increment_by(1), 501)
        self.assertEqual(Incrementer.class_increment_by(2), 503)

        # Different class with same args hasn't been computed before
        self.assertEqual(SubclassIncrementer.class_increment_by(1), 510)
        self.assertEqual(SubclassIncrementer.class_increment_by(2), 530)

        # Stale results for both Incrementers now
        self.assertEqual(Incrementer.class_increment_by(1), 501)
        self.assertEqual(Incrementer.class_increment_by(2), 503)
        self.assertEqual(SubclassIncrementer.class_increment_by(1), 510)
        self.assertEqual(SubclassIncrementer.class_increment_by(2), 530)

    def test_cached_class_methods_with_same_name_unimplemented_subclass(self):
        """
        Tests that two instances, one of which is an unimplemented subclass of the other, do not clash.
        """
        # Hasn't been computed before, so the function actually gets called
        self.assertEqual(Incrementer.class_increment_by(1), 501)
        self.assertEqual(Incrementer.class_increment_by(2), 503)

        # Stale results since the subclass has not implemented its own class_increment_by method
        self.assertEqual(UnimplementedSubclassIncrementer.class_increment_by(2), 503)
        self.assertEqual(UnimplementedSubclassIncrementer.class_increment_by(1), 501)

        # Stale results for both Incrementers now
        self.assertEqual(Incrementer.class_increment_by(1), 501)
        self.assertEqual(Incrementer.class_increment_by(2), 503)
        self.assertEqual(UnimplementedSubclassIncrementer.class_increment_by(1), 501)
        self.assertEqual(UnimplementedSubclassIncrementer.class_increment_by(2), 503)

    def test_cached_class_method_with_same_name_different_class(self):
        """
        Tests that two instances of different classes with the same method name do not clash.
        """
        # Hasn't been computed before, so the function actually gets called
        self.assertEqual(Incrementer.class_increment_by(1), 501)
        self.assertEqual(Incrementer.class_increment_by(2), 503)

        # Different class with same args hasn't been computed before
        self.assertEqual(AnotherIncrementer.class_increment_by(1), 499)
        self.assertEqual(AnotherIncrementer.class_increment_by(2), 497)

        # Stale results for both Incrementers now
        self.assertEqual(Incrementer.class_increment_by(1), 501)
        self.assertEqual(Incrementer.class_increment_by(2), 503)
        self.assertEqual(AnotherIncrementer.class_increment_by(1), 499)
        self.assertEqual(AnotherIncrementer.class_increment_by(2), 497)

    def test_invalidate_class_method(self):
        """
        Tests that invalidate works on an class method
        """
        # Hasn't been computed before, so the function actually gets called
        self.assertEqual(Incrementer.class_increment_by(1), 501)
        self.assertEqual(Incrementer.class_increment_by(2), 503)
        # Stale results are retrieved from the cache instead of calling increment() again
        self.assertEqual(Incrementer.class_increment_by(1), 501)
        self.assertEqual(Incrementer.class_increment_by(2), 503)

        # invalidate 1
        Incrementer.class_increment_by.invalidate(1)

        # 1 gets recomputed
        self.assertEqual(Incrementer.class_increment_by(1), 504)

        # but 2 is still stale
        self.assertEqual(Incrementer.class_increment_by(2), 503)

    def test_cache_key_consistency_mismatched_class_args(self):
        # 0 0 / 0 0
        inc_1 = Incrementer.class_increment_by_with_kwargs(1, datetime(2025, 4, 28))
        inc_2 = Incrementer.class_increment_by_with_kwargs(1, datetime(2025, 4, 28))
        self.assertEqual(inc_1, inc_2)

        # 0 0 / 0 1
        inc_1 = Incrementer.class_increment_by_with_kwargs(2, datetime(2025, 4, 28))
        inc_2 = Incrementer.class_increment_by_with_kwargs(2, useless_kwarg=datetime(2025, 4, 28))
        self.assertEqual(inc_1, inc_2)

        # 0 0 / 1 1
        inc_1 = Incrementer.class_increment_by_with_kwargs(3, datetime(2025, 4, 28))
        inc_2 = Incrementer.class_increment_by_with_kwargs(num=3, useless_kwarg=datetime(2025, 4, 28))
        self.assertEqual(inc_1, inc_2)

        # 0 1 / 0 1
        inc_1 = Incrementer.class_increment_by_with_kwargs(4, useless_kwarg=datetime(2025, 4, 28))
        inc_2 = Incrementer.class_increment_by_with_kwargs(4, useless_kwarg=datetime(2025, 4, 28))
        self.assertEqual(inc_1, inc_2)

        # 0 1 / 1 1
        inc_1 = Incrementer.class_increment_by_with_kwargs(5, useless_kwarg=datetime(2025, 4, 28))
        inc_2 = Incrementer.class_increment_by_with_kwargs(num=5, useless_kwarg=datetime(2025, 4, 28))
        self.assertEqual(inc_1, inc_2)

        # 1 1  / 1 1
        inc_1 = Incrementer.class_increment_by_with_kwargs(num=6, useless_kwarg=datetime(2025, 4, 28))
        inc_2 = Incrementer.class_increment_by_with_kwargs(num=6, useless_kwarg=datetime(2025, 4, 28))
        self.assertEqual(inc_1, inc_2)


class CachedStaticMethodTests(TestCase):
    def setUp(self):
        logging.disable(DISABLE_LOGGING_BELOW)
        super().setUp()

    def tearDown(self):
        super().tearDown()

        global GLOBAL_COUNTER
        GLOBAL_COUNTER = 200
        cache.clear()
        logging.disable(logging.NOTSET)

    def test_exception_during_cache_retrieval(self):
        datetime_1 = Incrementer.get_datetime(1)
        datetime_2 = Incrementer.get_datetime(1)

        with patch('django.core.cache.cache.get') as cache_get:
            cache_get.side_effect = Exception

            datetime_3 = Incrementer.get_datetime(1)

        self.assertEqual(datetime_1, datetime_2)
        self.assertNotEqual(datetime_1, datetime_3)

    def test_exception_during_cache_set(self):
        with patch('django.core.cache.cache.set') as cache_set:
            cache_set.side_effect = CacheHelperException

            datetime_1 = Incrementer.get_datetime(1)

        datetime_2 = Incrementer.get_datetime(1)
        self.assertNotEqual(datetime_1, datetime_2)

    def test_cached_static_method_basic(self):
        """
        Tests that calling a cached static method with the same arguments uses the cached values.
        """
        # Hasn't been computed before, so the function actually gets called
        initial_datetime_1 = Incrementer.get_datetime(1)
        initial_datetime_2 = Incrementer.get_datetime(2)
        self.assertNotEqual(initial_datetime_1, initial_datetime_2)

        # Stale results are retrieved from the cache instead of calling inner_func() again
        cached_datetime_1 = Incrementer.get_datetime(1)
        cached_datetime_2 = Incrementer.get_datetime(2)
        self.assertEqual(initial_datetime_1, cached_datetime_1)
        self.assertEqual(initial_datetime_2, cached_datetime_2)

    def test_cached_static_methods_with_same_name_subclass(self):
        """
        Tests that a subclass with a different implementation of the cached method does not clash.
        """
        # Hasn't been computed before, so the function actually gets called
        initial_datetime_1 = Incrementer.get_datetime(1)
        initial_datetime_2 = Incrementer.get_datetime(2)
        self.assertNotEqual(initial_datetime_1, initial_datetime_2)

        # Hasn't been computed before, so the function actually gets called
        initial_subclass_datetime_1 = SubclassIncrementer.get_datetime(1)
        initial_subclass_datetime_2 = SubclassIncrementer.get_datetime(2)
        self.assertNotEqual(initial_subclass_datetime_1, initial_subclass_datetime_2)
        self.assertNotEqual(initial_datetime_1, initial_subclass_datetime_2)
        self.assertNotEqual(initial_datetime_2, initial_subclass_datetime_2)

        # Stale results are retrieved from the cache instead of calling utc_now() again
        self.assertEqual(Incrementer.get_datetime(1), initial_datetime_1)
        self.assertEqual(Incrementer.get_datetime(2), initial_datetime_2)
        self.assertEqual(
            SubclassIncrementer.get_datetime(1), initial_subclass_datetime_1
        )
        self.assertEqual(
            SubclassIncrementer.get_datetime(2), initial_subclass_datetime_2
        )

    def test_cached_static_methods_with_same_name_unimplemented_subclass(self):
        """
        Tests that a subclass with the same implementation of the cached method does not clash.
        """
        # Hasn't been computed before, so the function actually gets called
        initial_datetime_1 = Incrementer.get_datetime(1)
        initial_datetime_2 = Incrementer.get_datetime(2)
        self.assertNotEqual(initial_datetime_1, initial_datetime_2)

        # Stale results since the subclass has not implemented its own class_increment_by method
        initial_subclass_datetime_1 = UnimplementedSubclassIncrementer.get_datetime(1)
        initial_subclass_datetime_2 = UnimplementedSubclassIncrementer.get_datetime(2)
        self.assertEqual(initial_datetime_1, initial_subclass_datetime_1)
        self.assertEqual(initial_datetime_2, initial_subclass_datetime_2)

        # Stale results are retrieved from the cache instead of calling utc_now() again
        self.assertEqual(Incrementer.get_datetime(1), initial_datetime_1)
        self.assertEqual(Incrementer.get_datetime(2), initial_datetime_2)
        self.assertEqual(
            UnimplementedSubclassIncrementer.get_datetime(1), initial_datetime_1
        )
        self.assertEqual(
            UnimplementedSubclassIncrementer.get_datetime(2), initial_datetime_2
        )

    def test_cached_static_method_with_same_name_different_class(self):
        """
        Tests two classes with the same static method name do not clash.
        """
        # Hasn't been computed before, so the function actually gets called
        initial_datetime_1 = Incrementer.get_datetime(1)
        initial_datetime_2 = Incrementer.get_datetime(2)
        self.assertNotEqual(initial_datetime_1, initial_datetime_2)

        # Hasn't been computed before, so the function actually gets called
        initial_another_datetime_1 = AnotherIncrementer.get_datetime(1)
        initial_another_datetime_2 = AnotherIncrementer.get_datetime(2)
        self.assertNotEqual(initial_another_datetime_1, initial_another_datetime_2)
        self.assertNotEqual(initial_datetime_1, initial_another_datetime_2)
        self.assertNotEqual(initial_datetime_2, initial_another_datetime_2)

        # Stale results are retrieved from the cache instead of calling utc_now() again
        self.assertEqual(Incrementer.get_datetime(1), initial_datetime_1)
        self.assertEqual(Incrementer.get_datetime(2), initial_datetime_2)
        self.assertEqual(AnotherIncrementer.get_datetime(1), initial_another_datetime_1)
        self.assertEqual(AnotherIncrementer.get_datetime(2), initial_another_datetime_2)

    def test_invalidate_static_method(self):
        """
        Tests that invalidate works on an class method
        """
        # Hasn't been computed before, so the function actually gets called
        initial_datetime_1 = Incrementer.get_datetime(1)
        initial_datetime_2 = Incrementer.get_datetime(2)
        self.assertNotEqual(initial_datetime_1, initial_datetime_2)

        # Stale results are retrieved from the cache instead of calling inner_func() again
        cached_datetime_1 = Incrementer.get_datetime(1)
        cached_datetime_2 = Incrementer.get_datetime(2)
        self.assertEqual(initial_datetime_1, cached_datetime_1)
        self.assertEqual(initial_datetime_2, cached_datetime_2)

        # Invalidate 1
        Incrementer.get_datetime.invalidate(1)

        # 1 gets recomputed
        self.assertNotEqual(Incrementer.get_datetime(1), initial_datetime_1)

        # but 2 is still stale
        self.assertEqual(Incrementer.get_datetime(2), initial_datetime_2)

    def test_cache_key_consistency_mismatched_static_args(self):
        # 0 0 / 0 0
        dt_1 = Incrementer.get_datetime('test', datetime(2025, 4, 28))
        dt_2 = Incrementer.get_datetime('test', datetime(2025, 4, 28))
        self.assertEqual(dt_1, dt_2)

        # 0 0 / 0 1
        dt_1 = Incrementer.get_datetime('test', datetime(2025, 4, 28))
        dt_2 = Incrementer.get_datetime('test', useless_kwarg=datetime(2025, 4, 28))
        self.assertEqual(dt_1, dt_2)

        # 0 0 / 1 1
        dt_1 = Incrementer.get_datetime('test', datetime(2025, 4, 28))
        dt_2 = Incrementer.get_datetime(useless_arg='test', useless_kwarg=datetime(2025, 4, 28))
        self.assertEqual(dt_1, dt_2)

        # 0 1 / 0 1
        dt_1 = Incrementer.get_datetime('test', useless_kwarg=datetime(2025, 4, 28))
        dt_2 = Incrementer.get_datetime('test', useless_kwarg=datetime(2025, 4, 28))
        self.assertEqual(dt_1, dt_2)

        # 0 1 / 1 1
        dt_1 = Incrementer.get_datetime('test', useless_kwarg=datetime(2025, 4, 28))
        dt_2 = Incrementer.get_datetime(useless_arg='test', useless_kwarg=datetime(2025, 4, 28))
        self.assertEqual(dt_1, dt_2)

        # 1 1  / 1 1
        dt_1 = Incrementer.get_datetime(useless_arg='test', useless_kwarg=datetime(2025, 4, 28))
        dt_2 = Incrementer.get_datetime(useless_arg='test', useless_kwarg=datetime(2025, 4, 28))
        self.assertEqual(dt_1, dt_2)


class CacheHelperCacheableTests(TestCase):
    def tearDown(self):
        super().tearDown()
        cache.clear()

    def test_interface_raises_not_implemented(self):
        interface = CacheHelperCacheable()
        with self.assertRaises(NotImplementedError):
            interface.get_cache_helper_key()

    def test_cache_helper_cacheable_on_instance_method(self):
        obj_1 = CacheableIfSumsAreEqual(3, 7)  # sum=10
        obj_2 = CacheableIfSumsAreEqual(4, 6)  # sum=10

        # sum=10 hasn't been an arg before, so the product gets computed
        self.assertEqual(obj_1.get_product(), 21)

        # obj_1 and obj_2 are considered the same because their sums are equal.
        # So this returns cached value of 21 rather than recomputing get_product and getting 24
        self.assertEqual(obj_2.get_product(), 21)

        # obj_3 has a different sum than obj_1 so get_product gets computed correctly
        obj_3 = CacheableIfSumsAreEqual(4, 7)
        self.assertEqual(obj_3.get_product(), 28)

    def test_cache_helper_cacheable_on_static_method_as_arg(self):
        """
        Tests that calling a cached class method with the same arguments uses the cached values.
        """
        obj_1 = CacheableIfSumsAreEqual(1, 3)  # sum = 4
        obj_2 = CacheableIfSumsAreEqual(1, 2)  # sum = 3
        obj_3 = CacheableIfSumsAreEqual(2, 2)  # sum = 4

        # sum=4 gets computed for the first time
        initial_datetime_1 = Incrementer.get_datetime(obj_1)

        # sum=3 gets computed for the first time
        initial_datetime_2 = Incrementer.get_datetime(obj_2)
        self.assertNotEqual(initial_datetime_1, initial_datetime_2)

        # Since obj_1 and obj_3 are considered the same, we get the cached value
        self.assertEqual(Incrementer.get_datetime(obj_3), initial_datetime_1)

    def test_cache_helper_cacheable_on_static_method_as_kwarg(self):
        """
        Tests that calling a cached class method with the same arguments uses the cached values.
        """
        obj_1 = CacheableIfSumsAreEqual(1, 3)  # sum = 4
        obj_2 = CacheableIfSumsAreEqual(1, 2)  # sum = 3
        obj_3 = CacheableIfSumsAreEqual(2, 2)  # sum = 4

        # Hasn't been computed before, so the function actually gets called
        initial_datetime_1 = Incrementer.get_datetime(0, useless_kwarg=obj_1)
        initial_datetime_2 = Incrementer.get_datetime(0, useless_kwarg=obj_2)
        self.assertNotEqual(initial_datetime_1, initial_datetime_2)

        # Since obj_1 and obj_3 are considered the same, we get the cached value
        self.assertEqual(
            Incrementer.get_datetime(0, useless_kwarg=obj_3), initial_datetime_1
        )

    def test_arg_order_matters(self):
        """
        Tests that calling a cached class method with the same arguments uses the cached values.
        """
        obj_1 = CacheableIfSumsAreEqual(1, 3)  # sum = 4
        obj_2 = CacheableIfSumsAreEqual(2, 2)  # sum = 4

        # Hasn't been computed before, so the function actually gets called
        initial_datetime_1 = Incrementer.func_with_multiple_args_and_kwargs(
            0, "a", kwarg_1=obj_1
        )
        initial_datetime_2 = Incrementer.func_with_multiple_args_and_kwargs(
            0, "a", kwarg_1=obj_2
        )
        self.assertEqual(initial_datetime_1, initial_datetime_2)

        swapped_arg_datetme = Incrementer.func_with_multiple_args_and_kwargs(
            "a", 0, kwarg_1=obj_1
        )

        # Since obj_1 and obj_3 are considered the same, we get the cached value
        self.assertNotEqual(initial_datetime_1, swapped_arg_datetme)

    def test_kwarg_order_does_not_matter(self):
        """
        Tests that calling a cached class method with the same arguments uses the cached values.
        """
        obj_1 = CacheableIfSumsAreEqual(1, 3)  # sum = 4

        # Hasn't been computed before, so the function actually gets called
        initial_datetime_1 = Incrementer.func_with_multiple_args_and_kwargs(
            0, "a", kwarg_1=obj_1, kwarg_2="hmm"
        )
        initial_datetime_2 = Incrementer.func_with_multiple_args_and_kwargs(
            0, "a", kwarg_2="hmm", kwarg_1=obj_1
        )
        self.assertEqual(initial_datetime_1, initial_datetime_2)

    def test_list_of_cacheable_args(self):
        """
        Tests that an arg containing a list of CacheHelperCacheables will cache properly.
        """
        obj_1 = CacheableIfSumsAreEqual(1, 3)  # sum = 4
        obj_2 = CacheableIfSumsAreEqual(1, 2)  # sum = 3
        obj_3 = CacheableIfSumsAreEqual(2, 2)  # sum = 4

        initial_datetime_1 = Incrementer.get_datetime([obj_1, obj_2, obj_3])
        initial_datetime_2 = Incrementer.get_datetime([obj_3, obj_2, obj_1])
        self.assertEqual(initial_datetime_1, initial_datetime_2)

        # Test that order matters
        initial_datetime_3 = Incrementer.get_datetime([obj_2, obj_1, obj_3])
        self.assertNotEqual(initial_datetime_1, initial_datetime_3)

        # Test that num elements matters
        initial_datetime_4 = Incrementer.get_datetime([obj_2, obj_1])
        self.assertNotEqual(initial_datetime_1, initial_datetime_4)

    def test_tuple_of_cacheable_args(self):
        """
        Tests that an arg containing a tuple of CacheHelperCacheables will cache properly.
        """
        obj_1 = CacheableIfSumsAreEqual(1, 3)  # sum = 4
        obj_2 = CacheableIfSumsAreEqual(1, 2)  # sum = 3
        obj_3 = CacheableIfSumsAreEqual(2, 2)  # sum = 4

        initial_datetime_1 = Incrementer.get_datetime((obj_1, obj_2, obj_3))
        initial_datetime_2 = Incrementer.get_datetime((obj_3, obj_2, obj_1))
        self.assertEqual(initial_datetime_1, initial_datetime_2)
        self.assertEqual(initial_datetime_1, initial_datetime_2)

        # Test that order matters
        initial_datetime_3 = Incrementer.get_datetime((obj_2, obj_1, obj_3))
        self.assertNotEqual(initial_datetime_1, initial_datetime_3)

        # Test that num elements matters
        initial_datetime_4 = Incrementer.get_datetime((obj_2, obj_1))
        self.assertNotEqual(initial_datetime_1, initial_datetime_4)

    def test_set_of_cacheable_args(self):
        """
        Tests that an arg containing a set of CacheHelperCacheables will cache properly.
        """
        obj_1 = CacheableIfSumsAreEqual(1, 3)  # sum = 4
        obj_2 = CacheableIfSumsAreEqual(1, 2)  # sum = 3
        obj_3 = CacheableIfSumsAreEqual(2, 2)  # sum = 4

        initial_datetime_1 = Incrementer.get_datetime({obj_1, obj_2})
        initial_datetime_2 = Incrementer.get_datetime({obj_2, obj_1})
        initial_datetime_3 = Incrementer.get_datetime({obj_2, obj_3})
        initial_datetime_4 = Incrementer.get_datetime({obj_3, obj_2})

        self.assertEqual(initial_datetime_1, initial_datetime_2)
        self.assertEqual(initial_datetime_1, initial_datetime_3)
        self.assertEqual(initial_datetime_1, initial_datetime_4)

        # Test that num elements matters
        initial_datetime_5 = Incrementer.get_datetime({obj_2, obj_1, obj_3})
        self.assertNotEqual(initial_datetime_1, initial_datetime_5)

    def test_dict_of_cacheable_args(self):
        """
        Tests that an arg containing a dict of CacheHelperCacheables will cache properly.
        """
        obj_1 = CacheableIfSumsAreEqual(1, 3)  # sum = 4
        obj_2 = CacheableIfSumsAreEqual(1, 2)  # sum = 3
        obj_3 = CacheableIfSumsAreEqual(2, 2)  # sum = 4

        initial_datetime_1 = Incrementer.get_datetime({1: obj_1, 2: obj_2})
        initial_datetime_2 = Incrementer.get_datetime({2: obj_2, 1: obj_1})
        initial_datetime_3 = Incrementer.get_datetime({2: obj_2, 1: obj_3})
        initial_datetime_4 = Incrementer.get_datetime({1: obj_3, 2: obj_2})

        self.assertEqual(initial_datetime_1, initial_datetime_2)
        self.assertEqual(initial_datetime_1, initial_datetime_3)
        self.assertEqual(initial_datetime_1, initial_datetime_4)

        # Test that num elements matters
        initial_datetime_5 = Incrementer.get_datetime({1: obj_3, 2: obj_2, 3: obj_1})
        self.assertNotEqual(initial_datetime_1, initial_datetime_5)

    def test_list_of_cacheable_kwargs(self):
        """
        Tests that a kwarg containing a list of CacheHelperCacheables will cache properly.
        """
        obj_1 = CacheableIfSumsAreEqual(1, 3)  # sum = 4
        obj_2 = CacheableIfSumsAreEqual(1, 2)  # sum = 3
        obj_3 = CacheableIfSumsAreEqual(2, 2)  # sum = 4

        initial_datetime_1 = Incrementer.get_datetime(
            None, useless_kwarg=[obj_1, obj_2, obj_3]
        )
        initial_datetime_2 = Incrementer.get_datetime(
            None, useless_kwarg=[obj_3, obj_2, obj_1]
        )
        self.assertEqual(initial_datetime_1, initial_datetime_2)

        # Test that order matters
        initial_datetime_3 = Incrementer.get_datetime(
            None, useless_kwarg=[obj_2, obj_1, obj_3]
        )
        self.assertNotEqual(initial_datetime_1, initial_datetime_3)

        # Test that num elements matters
        initial_datetime_4 = Incrementer.get_datetime(
            None, useless_kwarg=[obj_2, obj_1]
        )
        self.assertNotEqual(initial_datetime_1, initial_datetime_4)

    def test_tuple_of_cacheable_kwargs(self):
        """
        Tests that a kwarg containing a tuple of CacheHelperCacheables will cache properly.
        """
        obj_1 = CacheableIfSumsAreEqual(1, 3)  # sum = 4
        obj_2 = CacheableIfSumsAreEqual(1, 2)  # sum = 3
        obj_3 = CacheableIfSumsAreEqual(2, 2)  # sum = 4

        initial_datetime_1 = Incrementer.get_datetime(
            None, useless_kwarg=(obj_1, obj_2, obj_3)
        )
        initial_datetime_2 = Incrementer.get_datetime(
            None, useless_kwarg=(obj_3, obj_2, obj_1)
        )
        self.assertEqual(initial_datetime_1, initial_datetime_2)
        self.assertEqual(initial_datetime_1, initial_datetime_2)

        # Test that order matters
        initial_datetime_3 = Incrementer.get_datetime(
            None, useless_kwarg=(obj_2, obj_1, obj_3)
        )
        self.assertNotEqual(initial_datetime_1, initial_datetime_3)

        # Test that num elements matters
        initial_datetime_4 = Incrementer.get_datetime(
            None, useless_kwarg=(obj_2, obj_1)
        )
        self.assertNotEqual(initial_datetime_1, initial_datetime_4)

    def test_set_of_cacheable_kwargs(self):
        """
        Tests that a kwarg containing a set of CacheHelperCacheables will cache properly.
        """
        obj_1 = CacheableIfSumsAreEqual(1, 3)  # sum = 4
        obj_2 = CacheableIfSumsAreEqual(1, 2)  # sum = 3
        obj_3 = CacheableIfSumsAreEqual(2, 2)  # sum = 4

        initial_datetime_1 = Incrementer.get_datetime(
            None, useless_kwarg={obj_1, obj_2}
        )
        initial_datetime_2 = Incrementer.get_datetime(
            None, useless_kwarg={obj_2, obj_1}
        )
        initial_datetime_3 = Incrementer.get_datetime(
            None, useless_kwarg={obj_2, obj_3}
        )
        initial_datetime_4 = Incrementer.get_datetime(
            None, useless_kwarg={obj_3, obj_2}
        )

        self.assertEqual(initial_datetime_1, initial_datetime_2)
        self.assertEqual(initial_datetime_1, initial_datetime_3)
        self.assertEqual(initial_datetime_1, initial_datetime_4)

        # Test that num elements matters
        initial_datetime_5 = Incrementer.get_datetime(
            None, useless_kwarg={obj_2, obj_1, obj_3}
        )
        self.assertNotEqual(initial_datetime_1, initial_datetime_5)

    def test_dict_of_cacheable_kwargs(self):
        """
        Tests that a kwarg containing a dict of CacheHelperCacheables will cache properly.
        """
        obj_1 = CacheableIfSumsAreEqual(1, 3)  # sum = 4
        obj_2 = CacheableIfSumsAreEqual(1, 2)  # sum = 3
        obj_3 = CacheableIfSumsAreEqual(2, 2)  # sum = 4

        initial_datetime_1 = Incrementer.get_datetime(
            None, useless_kwarg={1: obj_1, 2: obj_2}
        )
        initial_datetime_2 = Incrementer.get_datetime(
            None, useless_kwarg={2: obj_2, 1: obj_1}
        )
        initial_datetime_3 = Incrementer.get_datetime(
            None, useless_kwarg={2: obj_2, 1: obj_3}
        )
        initial_datetime_4 = Incrementer.get_datetime(
            None, useless_kwarg={1: obj_3, 2: obj_2}
        )

        self.assertEqual(initial_datetime_1, initial_datetime_2)
        self.assertEqual(initial_datetime_1, initial_datetime_3)
        self.assertEqual(initial_datetime_1, initial_datetime_4)

        # Test that num elements matters
        initial_datetime_5 = Incrementer.get_datetime(
            None, useless_kwarg={1: obj_3, 2: obj_2, 3: obj_1}
        )
        self.assertNotEqual(initial_datetime_1, initial_datetime_5)


class MaxDepthTests(TestCase):
    def tearDown(self):
        super().tearDown()
        cache.clear()

    @patch("cache_helper.settings.MAX_DEPTH", 2)
    def test_max_depth_on_list_args_success(self):
        """
        Tests that a list arg with the max depth does not fail.
        """
        Incrementer.get_datetime([1, [2, 3]])
        Incrementer.get_datetime([1, (2, 3)])
        Incrementer.get_datetime([1, {2, 3}])
        Incrementer.get_datetime([1, {2: 3}])
        Incrementer.get_datetime([1, [2, 3], (2, 3), {2, 3}, {2: 3}])

    @patch("cache_helper.settings.MAX_DEPTH", 2)
    def test_max_depth_on_list_args_failure(self):
        """
        Tests that a list arg past the max depth fails.
        """
        with self.assertRaises(CacheKeyCreationError):
            Incrementer.get_datetime([[1, [2, [3]]]])

        with self.assertRaises(CacheKeyCreationError):
            Incrementer.get_datetime([1, {2: [3, 4]}])

        with self.assertRaises(CacheKeyCreationError):
            Incrementer.get_datetime([1, {2: (3, 4)}])

    @patch("cache_helper.settings.MAX_DEPTH", 2)
    def test_max_depth_on_dict_args_success(self):
        """
        Tests that a dict arg with the max depth does not fail.
        """
        # Top level dict without errors
        Incrementer.get_datetime({1: [2, 3]})
        Incrementer.get_datetime({1: (2, 3)})
        Incrementer.get_datetime({1: {2, 3}})
        Incrementer.get_datetime({1: {2: 3}})
        Incrementer.get_datetime({1: {2: 3}, 4: [5, 6], 7: {8, 9}, 10: (11, 12)})

    @patch("cache_helper.settings.MAX_DEPTH", 2)
    def test_max_depth_on_dict_args_failure(self):
        """
        Tests that a dict arg past the max depth fails.
        """
        with self.assertRaises(CacheKeyCreationError):
            Incrementer.get_datetime({1: [{2: 3}]})

        with self.assertRaises(CacheKeyCreationError):
            Incrementer.get_datetime({1: {2: [3, 4]}})

        with self.assertRaises(CacheKeyCreationError):
            Incrementer.get_datetime({1: {2: {3: 4}}})

    @patch("cache_helper.settings.MAX_DEPTH", 4)
    def test_complex_object(self):
        complex_obj = {
            "depth_2": [
                "depth_3",
                {"depth_4": [None, CacheableIfSumsAreEqual(3, 5)]},
                CacheableIfSumsAreEqual(1, 3),
            ],
            "another": CacheableIfSumsAreEqual(4, 6),
        }

        equivalent_obj = {
            "another": CacheableIfSumsAreEqual(10, 0),
            "depth_2": [
                "depth_3",
                {"depth_4": [None, CacheableIfSumsAreEqual(8, 0)]},
                CacheableIfSumsAreEqual(4, 0),
            ],
        }

        different_cacheable_obj = {
            "depth_2": [
                "depth_3",
                {"depth_4": [None, CacheableIfSumsAreEqual(3, 5)]},
                CacheableIfSumsAreEqual(1, 3),
            ],
            "another": CacheableIfSumsAreEqual(2, 12),  # Sum does not equal 10
        }

        different_structure_obj = {
            "depth_2": [
                "depth_3",
                CacheableIfSumsAreEqual(1, 3),
                {"depth_4": [None, CacheableIfSumsAreEqual(3, 5)]},
            ],
            "another": CacheableIfSumsAreEqual(4, 6),
        }

        complex_datetime = Incrementer.get_datetime(complex_obj)
        equivalent_datetime = Incrementer.get_datetime(equivalent_obj)
        different_cacheable_datetime = Incrementer.get_datetime(different_cacheable_obj)
        different_structure_datetime = Incrementer.get_datetime(different_structure_obj)

        self.assertEqual(complex_datetime, equivalent_datetime)
        self.assertNotEqual(complex_datetime, different_cacheable_datetime)
        self.assertNotEqual(complex_datetime, different_structure_datetime)<|MERGE_RESOLUTION|>--- conflicted
+++ resolved
@@ -1,7 +1,4 @@
-<<<<<<< HEAD
-=======
 import logging
->>>>>>> 3da2eb9a
 from datetime import datetime
 from unittest.mock import patch
 
@@ -12,10 +9,7 @@
 from cache_helper.exceptions import CacheHelperException, CacheKeyCreationError
 from cache_helper.interfaces import CacheHelperCacheable
 
-<<<<<<< HEAD
-=======
 DISABLE_LOGGING_BELOW = logging.ERROR
->>>>>>> 3da2eb9a
 GLOBAL_COUNTER = 200
 
 
