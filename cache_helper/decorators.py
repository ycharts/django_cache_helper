try:
    from _pylibmc import Error as CacheSetError
except ImportError:
    from cache_helper.exceptions import CacheHelperException as CacheSetError

import functools

from django.core.cache import cache
from django.utils.functional import wraps

from cache_helper import utils

def cached(timeout):

    def _cached(func):
        func_name = utils.get_function_name(func)

        @wraps(func)
        def wrapper(*args, **kwargs):
            function_cache_key = utils. get_function_cache_key(func_name, args, kwargs)
            cache_key = utils.get_hashed_cache_key(function_cache_key)

            try:
                value = cache.get(cache_key)
            except Exception:
                value = None

            if value is None:
                value = func(*args, **kwargs)
                # Try and set the key, value pair in the cache.
                # But if it fails on an error from the underlying
                # cache system, handle it.
                try:
                    cache.set(cache_key, value, timeout)
                except CacheSetError:
                    pass

            return value

        def invalidate(*args, **kwargs):
            """
            A method to invalidate a result from the cache.
            :param args: The args passed into the original function. This includes `self` for instance methods, and
            `cls` for class methods.
            :param kwargs: The kwargs passed into the original function.
            :rtype: None
            """
            function_cache_key = utils.get_function_cache_key(func_name, args, kwargs)
            cache_key = utils.get_hashed_cache_key(function_cache_key)
            cache.delete(cache_key)

        wrapper.invalidate = invalidate
        return wrapper

    return _cached


def cached_class_method(timeout):

    def _cached(func):
        func_name = utils.get_function_name(func)

        @wraps(func)
        def wrapper(*args, **kwargs):
            # skip the first arg because it will be the class itself
            function_cache_key = utils. get_function_cache_key(func_name, args[1:], kwargs)
            cache_key = utils.get_hashed_cache_key(function_cache_key)

            try:
                value = cache.get(cache_key)
            except Exception:
                value = None

            if value is None:
                value = func(*args, **kwargs)
                # Try and set the key, value pair in the cache.
                # But if it fails on an error from the underlying
                # cache system, handle it.
                try:
                    cache.set(cache_key, value, timeout)
                except CacheSetError:
                    pass

            return value

        def invalidate(*args, **kwargs):
            """
            A method to invalidate a result from the cache.
            :param args: The args passed into the original function. This includes `self` for instance methods, and
            `cls` for class methods.
            :param kwargs: The kwargs passed into the original function.
            :rtype: None
            """
            function_cache_key = utils.get_function_cache_key(func_name, args, kwargs)
            cache_key = utils.get_hashed_cache_key(function_cache_key)
            cache.delete(cache_key)

        wrapper.invalidate = invalidate
        return wrapper

    return _cached


def cached_instance_method(timeout):
    class wrapper:
        def __init__(self, func):
            self.func = func

        def __get__(self, obj, objtype):
            fn = functools.partial(self.__call__, obj)
            fn.invalidate = functools.partial(self.invalidate, obj)

<<<<<<< HEAD
            return fn
=======
        @wraps(func)
        def wrapper(*args, **kwargs):
            # Need to include the first arg (self) in the cache key
            function_cache_key = utils.get_function_cache_key(func_name, args, kwargs)
            cache_key = utils.get_hashed_cache_key(function_cache_key)
>>>>>>> 45b30312

        def __call__(self, *args, **kwargs):
            cache_key = self.create_cache_key(*args, **kwargs)
            try:
                value = cache.get(cache_key)
            except Exception:
                value = None
            if value is None:
                value = self.func(*args, **kwargs)
                # Try and set the key, value pair in the cache.
                # But if it fails on an error from the underlying
                # cache system, handle it.
                try:
                    cache.set(cache_key, value, timeout)
                except CacheSetError:
                    pass
            return value

        def invalidate(self, *args, **kwargs):
            """
            A method to invalidate a result from the cache.
            :param args: The args passed into the original function. This includes `self` for instance methods, and
            `cls` for class methods.
            :param kwargs: The kwargs passed into the original function.
            :rtype: None
            """
            cache_key = self.create_cache_key(*args, **kwargs)
            cache.delete(cache_key)

        def create_cache_key(self, *args, **kwargs):
            func_name = utils.get_function_name(self.func)
            function_cache_key = utils.get_function_cache_key(func_name, args, kwargs)
            cache_key = utils.get_hashed_cache_key(function_cache_key)
            return cache_key

    return wrapper<|MERGE_RESOLUTION|>--- conflicted
+++ resolved
@@ -110,15 +110,7 @@
             fn = functools.partial(self.__call__, obj)
             fn.invalidate = functools.partial(self.invalidate, obj)
 
-<<<<<<< HEAD
             return fn
-=======
-        @wraps(func)
-        def wrapper(*args, **kwargs):
-            # Need to include the first arg (self) in the cache key
-            function_cache_key = utils.get_function_cache_key(func_name, args, kwargs)
-            cache_key = utils.get_hashed_cache_key(function_cache_key)
->>>>>>> 45b30312
 
         def __call__(self, *args, **kwargs):
             cache_key = self.create_cache_key(*args, **kwargs)
@@ -149,6 +141,7 @@
             cache.delete(cache_key)
 
         def create_cache_key(self, *args, **kwargs):
+            # Need to include the first arg (self) in the cache key
             func_name = utils.get_function_name(self.func)
             function_cache_key = utils.get_function_cache_key(func_name, args, kwargs)
             cache_key = utils.get_hashed_cache_key(function_cache_key)
